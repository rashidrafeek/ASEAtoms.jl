--- conflicted
+++ resolved
@@ -9,11 +9,8 @@
 Unitful = "1986cc42-f94f-5a68-af5c-568840ba703d"
 
 [compat]
-<<<<<<< HEAD
 AtomsBase = "0.2"
-=======
 PyCall = "1"
->>>>>>> eae76653
 julia = "1"
 
 [extras]
